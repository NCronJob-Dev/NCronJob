--- conflicted
+++ resolved
@@ -85,32 +85,23 @@
     private readonly TimeProvider timeProvider;
     private readonly JobQueueManager jobQueueManager;
     private readonly JobRegistry jobRegistry;
-<<<<<<< HEAD
+    private readonly DynamicJobFactoryRegistry dynamicJobFactoryRegistry;
     private readonly QueueWorker queueWorker;
-=======
-    private readonly DynamicJobFactoryRegistry dynamicJobFactoryRegistry;
->>>>>>> 09f18482
     private readonly ILogger<InstantJobRegistry> logger;
 
     public InstantJobRegistry(
         TimeProvider timeProvider,
         JobQueueManager jobQueueManager,
         JobRegistry jobRegistry,
-<<<<<<< HEAD
+        DynamicJobFactoryRegistry dynamicJobFactoryRegistry,
         QueueWorker queueWorker,
-=======
-        DynamicJobFactoryRegistry dynamicJobFactoryRegistry,
->>>>>>> 09f18482
         ILogger<InstantJobRegistry> logger)
     {
         this.timeProvider = timeProvider;
         this.jobQueueManager = jobQueueManager;
         this.jobRegistry = jobRegistry;
-<<<<<<< HEAD
+        this.dynamicJobFactoryRegistry = dynamicJobFactoryRegistry;
         this.queueWorker = queueWorker;
-=======
-        this.dynamicJobFactoryRegistry = dynamicJobFactoryRegistry;
->>>>>>> 09f18482
         this.logger = logger;
     }
 
@@ -144,19 +135,21 @@
         }
 
         token.Register(() => LogCancellationRequested(parameter));
+        
+        var definition = jobRegistry.GetJobDefinition<TJob>();
 
-<<<<<<< HEAD
-        var run = new JobDefinition(typeof(TJob), parameter, null, null, Priority: JobPriority.High)
-        {
-            CancellationToken = token,
-            RunAt = startDate,
-            IsOneTimeJob = true
-        };
-=======
-        var run = JobRun.Create(jobRegistry.GetJobDefinition<TJob>(), parameter, token);
+        var run = JobRun.Create(definition, parameter, token);
         run.Priority = JobPriority.High;
+        run.RunAt = startDate;
+        run.IsOneTimeJob = true;
 
+        var jobQueue = jobQueueManager.GetOrAddQueue(run.JobDefinition.JobFullName);
         jobQueue.EnqueueForDirectExecution(run, startDate);
+
+        if (forceExecution)
+            _ = queueWorker.CreateExecutionTask(run, token);
+        else
+            queueWorker.SignalJobQueue(run.JobDefinition.JobFullName);
     }
 
     public void RunScheduledJob(Delegate jobDelegate, DateTimeOffset startDate)
@@ -164,15 +157,11 @@
         var definition = dynamicJobFactoryRegistry.Add(jobDelegate);
         var run = JobRun.Create(definition);
         run.Priority = JobPriority.High;
->>>>>>> 09f18482
+        run.RunAt = startDate;
+        run.IsOneTimeJob = true;
 
-        var jobQueue = jobQueueManager.GetOrAddQueue(run.JobFullName);
+        var jobQueue = jobQueueManager.GetOrAddQueue(run.JobDefinition.JobFullName);
         jobQueue.EnqueueForDirectExecution(run, startDate);
-
-        if (forceExecution)
-            _ = queueWorker.CreateExecutionTask(run, token);
-        else
-            queueWorker.SignalJobQueue(run.JobFullName);
     }
 
     [LoggerMessage(LogLevel.Warning, "Job {JobName} cancelled by request.")]
