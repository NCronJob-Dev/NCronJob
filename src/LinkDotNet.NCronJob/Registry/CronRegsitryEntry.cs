--- conflicted
+++ resolved
@@ -5,19 +5,14 @@
 internal sealed record RegistryEntry(
     Type Type,
     object? Output,
-<<<<<<< HEAD
     CronExpression? CronExpression,
     TimeZoneInfo? TimeZone,
     int JobExecutionCount = 0,
-    JobPriority Priority = JobPriority.Normal);
-=======
-    CrontabSchedule? CrontabSchedule,
     JobPriority Priority = JobPriority.Normal)
 {
-    private int jobExecutionCount;
+    private int jobExecutionCount = JobExecutionCount;
 
     public int JobExecutionCount => Interlocked.CompareExchange(ref jobExecutionCount, 0, 0);
 
     public void IncrementJobExecutionCount() => Interlocked.Increment(ref jobExecutionCount);
-}
->>>>>>> fe044524
+}