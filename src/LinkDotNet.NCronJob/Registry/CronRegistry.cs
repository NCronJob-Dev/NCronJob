--- conflicted
+++ resolved
@@ -1,7 +1,3 @@
-<<<<<<< HEAD
-using System.Collections.Frozen;
-=======
->>>>>>> a50ec629
 using System.Collections.Immutable;
 using Microsoft.Extensions.Logging;
 
@@ -19,11 +15,7 @@
     {
         this.jobExecutor = jobExecutor;
         this.logger = logger;
-<<<<<<< HEAD
-        cronJobs = jobs.Where(c => c.CronExpression is not null).ToImmutableArray();
-=======
         cronJobs = [..jobs.Where(c => c.CrontabSchedule is not null)];
->>>>>>> a50ec629
     }
 
     public IReadOnlyCollection<RegistryEntry> GetAllCronJobs() => cronJobs;
