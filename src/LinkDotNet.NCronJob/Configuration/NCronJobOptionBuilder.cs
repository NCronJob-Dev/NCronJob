--- conflicted
+++ resolved
@@ -1,25 +1,20 @@
 using Cronos;
 using Microsoft.Extensions.DependencyInjection;
 using Microsoft.Extensions.DependencyInjection.Extensions;
-<<<<<<< HEAD
-=======
-using Microsoft.Extensions.Options;
-using NCrontab;
 using System.Reflection;
-using System.Runtime;
->>>>>>> c520711d
 
 namespace LinkDotNet.NCronJob;
 
 /// <summary>
 /// Represents the builder for the NCronJob options.
 /// </summary>
-public sealed class NCronJobOptionBuilder
+public sealed partial class NCronJobOptionBuilder
 {
     private readonly IServiceCollection services;
     private readonly ConcurrencySettings settings;
 
-    internal NCronJobOptionBuilder(IServiceCollection services, ConcurrencySettings settings)
+    internal NCronJobOptionBuilder(IServiceCollection services,
+        ConcurrencySettings settings)
     {
         this.services = services;
         this.settings = settings;
@@ -56,11 +51,7 @@
         foreach (var option in jobOptions.Where(c => !string.IsNullOrEmpty(c.CronExpression)))
         {
             var cron = GetCronExpression(option);
-<<<<<<< HEAD
-            var entry = new RegistryEntry(typeof(T), new(option.Parameter), cron, option.TimeZoneInfo);
-=======
-            var entry = new RegistryEntry(typeof(T), option.Parameter, cron);
->>>>>>> c520711d
+            var entry = new RegistryEntry(typeof(T), option.Parameter, cron, option.TimeZoneInfo);
             services.AddSingleton(entry);
         }
 
