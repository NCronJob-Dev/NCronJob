using System.Diagnostics.CodeAnalysis;
using Microsoft.Extensions.DependencyInjection;
using Microsoft.Extensions.Hosting;
using Microsoft.Extensions.Logging;

namespace LinkDotNet.NCronJob;

internal sealed partial class JobExecutor : IDisposable
{
    private readonly IServiceProvider serviceProvider;
    private readonly ILogger<JobExecutor> logger;
    private readonly RetryHandler retryHandler;
    private bool isDisposed;
    private CancellationTokenSource? shutdown;

    public JobExecutor(IServiceProvider serviceProvider,
        ILogger<JobExecutor> logger,
<<<<<<< HEAD
        IHostApplicationLifetime lifetime)
    {
        this.serviceProvider = serviceProvider;
        this.logger = logger;
=======
        IHostApplicationLifetime lifetime,
        RetryHandler retryHandler)
    {
        this.serviceProvider = serviceProvider;
        this.logger = logger;
        this.retryHandler = retryHandler;
>>>>>>> c520711d

        lifetime.ApplicationStopping.Register(() => this.shutdown?.Cancel());
    }

    [SuppressMessage("Reliability", "CA2000:Dispose objects before losing scope",
        Justification = "Service will be disposed in continuation task")]
    public async Task RunJob(RegistryEntry run, CancellationToken stoppingToken)
    {
        // stoppingToken is never cancelled when the job is triggered outside the BackgroundProcess,
        // so we need to tie into the IHostApplicationLifetime
        shutdown = CancellationTokenSource.CreateLinkedTokenSource(stoppingToken);
        var stopToken = shutdown.Token;

        if (isDisposed)
        {
            LogSkipAsDisposed();
            return;
        }

        var scope = serviceProvider.CreateScope();
        var job = (IJob)scope.ServiceProvider.GetRequiredService(run.Type);

<<<<<<< HEAD
        await ExecuteJob(run, job, scope, stopToken);
=======
        var jobExecutionInstance = new JobExecutionContext(run.Type, run.Output);
        await ExecuteJob(jobExecutionInstance, job, scope, stopToken);
>>>>>>> c520711d
    }

    public void Dispose()
    {
        shutdown?.Dispose();
        isDisposed = true;
    }

<<<<<<< HEAD
    private async Task ExecuteJob(RegistryEntry run, IJob job, IServiceScope serviceScope, CancellationToken stoppingToken)
    {
        try
        {
            LogRunningJob(run.Type);

            // Job Runs are executed in parallel by default
            await job.RunAsync(run.Context, stoppingToken)
                .ConfigureAwait(false);
=======
    private async Task ExecuteJob(JobExecutionContext runContext, IJob job, IServiceScope serviceScope, CancellationToken stoppingToken)
    {
        try
        {
            LogRunningJob(job.GetType());

            await retryHandler.ExecuteAsync(async token => await job.RunAsync(runContext, token), runContext, stoppingToken);
>>>>>>> c520711d

            stoppingToken.ThrowIfCancellationRequested();

            await AfterJobCompletionTask(null, stoppingToken);
        }
        catch (Exception exc) when (exc is not OperationCanceledException or AggregateException)
        {
            // This part is only reached if the synchronous part of the job throws an exception
            await AfterJobCompletionTask(exc, default);
        }
        // This needs to be async otherwise it can deadlock or try to use the disposed scope, maybe it needs to create its own serviceScope
        async Task AfterJobCompletionTask(Exception? exc, CancellationToken ct)
        {
            if (isDisposed)
            {
                LogSkipAsDisposed();
                return;
            }

            var notificationServiceType = typeof(IJobNotificationHandler<>).MakeGenericType(runContext.JobType);

            if (serviceScope.ServiceProvider.GetService(notificationServiceType) is IJobNotificationHandler notificationService)
            {
                try
                {
<<<<<<< HEAD
                    await notificationService.HandleAsync(run.Context, exc, ct).ConfigureAwait(false);
=======
                    await notificationService.HandleAsync(runContext, exc, ct).ConfigureAwait(false);
>>>>>>> c520711d
                }
                catch (Exception innerExc) when (innerExc is not OperationCanceledException or AggregateException)
                {
                    // We don't want to throw exceptions from the notification service
                }
            }

            serviceScope.Dispose();
        }
    }
}<|MERGE_RESOLUTION|>--- conflicted
+++ resolved
@@ -15,19 +15,12 @@
 
     public JobExecutor(IServiceProvider serviceProvider,
         ILogger<JobExecutor> logger,
-<<<<<<< HEAD
-        IHostApplicationLifetime lifetime)
-    {
-        this.serviceProvider = serviceProvider;
-        this.logger = logger;
-=======
         IHostApplicationLifetime lifetime,
         RetryHandler retryHandler)
     {
         this.serviceProvider = serviceProvider;
         this.logger = logger;
         this.retryHandler = retryHandler;
->>>>>>> c520711d
 
         lifetime.ApplicationStopping.Register(() => this.shutdown?.Cancel());
     }
@@ -50,12 +43,8 @@
         var scope = serviceProvider.CreateScope();
         var job = (IJob)scope.ServiceProvider.GetRequiredService(run.Type);
 
-<<<<<<< HEAD
-        await ExecuteJob(run, job, scope, stopToken);
-=======
         var jobExecutionInstance = new JobExecutionContext(run.Type, run.Output);
         await ExecuteJob(jobExecutionInstance, job, scope, stopToken);
->>>>>>> c520711d
     }
 
     public void Dispose()
@@ -64,17 +53,6 @@
         isDisposed = true;
     }
 
-<<<<<<< HEAD
-    private async Task ExecuteJob(RegistryEntry run, IJob job, IServiceScope serviceScope, CancellationToken stoppingToken)
-    {
-        try
-        {
-            LogRunningJob(run.Type);
-
-            // Job Runs are executed in parallel by default
-            await job.RunAsync(run.Context, stoppingToken)
-                .ConfigureAwait(false);
-=======
     private async Task ExecuteJob(JobExecutionContext runContext, IJob job, IServiceScope serviceScope, CancellationToken stoppingToken)
     {
         try
@@ -82,7 +60,6 @@
             LogRunningJob(job.GetType());
 
             await retryHandler.ExecuteAsync(async token => await job.RunAsync(runContext, token), runContext, stoppingToken);
->>>>>>> c520711d
 
             stoppingToken.ThrowIfCancellationRequested();
 
@@ -108,11 +85,7 @@
             {
                 try
                 {
-<<<<<<< HEAD
-                    await notificationService.HandleAsync(run.Context, exc, ct).ConfigureAwait(false);
-=======
                     await notificationService.HandleAsync(runContext, exc, ct).ConfigureAwait(false);
->>>>>>> c520711d
                 }
                 catch (Exception innerExc) when (innerExc is not OperationCanceledException or AggregateException)
                 {
