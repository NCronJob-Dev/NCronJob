using Microsoft.Extensions.Hosting;
using Microsoft.Extensions.Logging;
using Microsoft.VisualBasic;
using System.Collections.Concurrent;
using System.Reflection;

namespace LinkDotNet.NCronJob;

internal sealed partial class CronScheduler : BackgroundService
{
    private readonly JobExecutor jobExecutor;
    private readonly CronRegistry registry;
    private readonly TimeProvider timeProvider;
    private readonly ILogger<CronScheduler> logger;
    private readonly SemaphoreSlim semaphore;
    private CancellationTokenSource? shutdown;
    private readonly PriorityQueue<RegistryEntry, (DateTimeOffset NextRunTime, int Priority)> jobQueue =
        new(new JobQueueTupleComparer());
    private readonly int globalConcurrencyLimit;
    private readonly ConcurrentDictionary<Type, int> runningJobCounts = [];


    public CronScheduler(
        JobExecutor jobExecutor,
        CronRegistry registry,
        TimeProvider timeProvider,
        ConcurrencySettings concurrencySettings,
        ILoggerFactory loggerFactory,
        IHostApplicationLifetime lifetime)
    {
        this.jobExecutor = jobExecutor;
        this.registry = registry;
        this.timeProvider = timeProvider;
        this.logger = loggerFactory.CreateLogger<CronScheduler>();
        this.globalConcurrencyLimit = concurrencySettings.MaxDegreeOfParallelism;
        this.semaphore = new SemaphoreSlim(concurrencySettings.MaxDegreeOfParallelism);

        lifetime.ApplicationStopping.Register(() => this.shutdown?.Cancel());
    }
    protected override async Task ExecuteAsync(CancellationToken stoppingToken)
    {
        shutdown = CancellationTokenSource.CreateLinkedTokenSource(stoppingToken);
        var stopToken = shutdown.Token;
        stopToken.Register(LogCancellationRequestedInJob);
        var runningTasks = new List<Task>();

        ScheduleInitialJobs();

        try
        {
            while (!stopToken.IsCancellationRequested && jobQueue.Count > 0)
            {
                // Remove completed or canceled tasks from the list to avoid memory overflow
                runningTasks.RemoveAll(t => t.IsCompleted || t.IsFaulted || t.IsCanceled);

                if (jobQueue.TryPeek(out var nextJob, out var priorityTuple))
                {
                    var utcNow = timeProvider.GetUtcNow();
                    var delay = priorityTuple.NextRunTime - utcNow;
                    if (delay > TimeSpan.Zero)
                    {
<<<<<<< HEAD
                        if (!TryGetMilliseconds(delay, out var ms))
                        {
                            throw new InvalidOperationException("The delay is too long to be handled by Task.Delay.");
                        }
                        await Task.Delay(TimeSpan.FromMilliseconds(ms), timeProvider, stopToken);
=======
                        await TaskExtensions.LongDelaySafe(delay, timeProvider, stopToken);
>>>>>>> 4aec8bd9
                    }

                    if (stopToken.IsCancellationRequested)
                        break;

                    // Recheck the queue to confirm that the next job is still the correct job to execute
                    if (jobQueue.TryPeek(out var confirmedNextJob, out _)
                        && confirmedNextJob == nextJob
                        && CanStartJob(nextJob)
                        && runningTasks.Count < globalConcurrencyLimit)
                    {
                        jobQueue.Dequeue();
                        UpdateRunningJobCount(nextJob.Type, 1);

                        await semaphore.WaitAsync(stopToken);
                        var task = Task.Run(async () =>
                        {
                            try
                            {
                                await ExecuteJob(nextJob, stopToken);
                            }
                            finally
                            {
                                semaphore.Release();
                                UpdateRunningJobCount(nextJob.Type, -1);  // Decrement count when job is done
                            }
                        }, stopToken);

                        runningTasks.Add(task);
                        ScheduleJob(nextJob); // Reschedule immediately after execution
                    }
                }

                // Wait for at least one task to complete if there are no available slots
                if (runningTasks.Count >= globalConcurrencyLimit)
                {
                    // This prevents starting new jobs until at least one current job finishes
                    await Task.WhenAny(runningTasks);
                }
            }

            // Wait for all remaining tasks to complete
            await Task.WhenAll(runningTasks);
        }
        catch (OperationCanceledException)
        {
            LogCancellationOperationInJob();
        }
    }

    /// <summary>
    /// Extracts the milliseconds from a <see cref="TimeSpan"/> value.
    /// Makes sure the value is within the supported range for what Task.Delay can handle, which is about 49ish hours.
    /// </summary>
    /// <param name="value"></param>
    /// <param name="milliseconds"></param>
    /// <returns></returns>
    private static bool TryGetMilliseconds(TimeSpan value, out uint milliseconds)
    {
        const UInt32 maxSupportedTimeout = 0xfffffffe;
        var ms = (long)value.TotalMilliseconds;
        if (ms is >= 1 and <= maxSupportedTimeout || value == Timeout.InfiniteTimeSpan)
        {
            milliseconds = (uint)ms;
            return true;
        }

        milliseconds = 0;
        return false;
    }

    private void ScheduleInitialJobs()
    {
        foreach (var job in registry.GetAllCronJobs())
        {
            ScheduleJob(job);
        }
    }

    private void ScheduleJob(RegistryEntry job)
    {
        var utcNow = timeProvider.GetUtcNow();
        var nextRunTime = job.CronExpression!.GetNextOccurrence(utcNow, job.TimeZone);

        if (nextRunTime.HasValue)
        {
            LogNextJobRun(job.Type, nextRunTime.Value.LocalDateTime);
            // higher means more priority
            var priorityValue = (int)job.Priority;
            jobQueue.Enqueue(job, (nextRunTime.Value, priorityValue));
        }
    }


    private async Task ExecuteJob(RegistryEntry entry, CancellationToken stoppingToken)
    {
        try
        {
            LogRunningJob(entry.Type);

            await jobExecutor.RunJob(entry, stoppingToken);

            LogCompletedJob(entry.Type);
        }
        catch (Exception ex)
        {
            LogExceptionInJob(ex.Message, entry.Type);
        }
    }

    private bool CanStartJob(RegistryEntry jobEntry)
    {
        var attribute = jobEntry.Type.GetCustomAttribute<SupportsConcurrencyAttribute>();
        var maxAllowed = attribute?.MaxDegreeOfParallelism ?? 1; // Default to 1 if no attribute is found
        var currentCount = runningJobCounts.GetOrAdd(jobEntry.Type, _ => 0);

        return currentCount < maxAllowed;
    }

    private void UpdateRunningJobCount(Type jobType, int change) =>
        runningJobCounts.AddOrUpdate(jobType, change, (type, existingVal) => Math.Max(0, existingVal + change));

    public override void Dispose()
    {
        shutdown?.Dispose();
        semaphore.Dispose();
        base.Dispose();
    }
}<|MERGE_RESOLUTION|>--- conflicted
+++ resolved
@@ -59,15 +59,7 @@
                     var delay = priorityTuple.NextRunTime - utcNow;
                     if (delay > TimeSpan.Zero)
                     {
-<<<<<<< HEAD
-                        if (!TryGetMilliseconds(delay, out var ms))
-                        {
-                            throw new InvalidOperationException("The delay is too long to be handled by Task.Delay.");
-                        }
-                        await Task.Delay(TimeSpan.FromMilliseconds(ms), timeProvider, stopToken);
-=======
                         await TaskExtensions.LongDelaySafe(delay, timeProvider, stopToken);
->>>>>>> 4aec8bd9
                     }
 
                     if (stopToken.IsCancellationRequested)
